<<<<<<< HEAD
import express, { Request, Response } from "express";
import cors from "cors";
import multer from "multer";
import { writeFile, unlink, readFile } from "fs/promises";
import { createReadStream } from "fs";
import { pipeline } from "stream/promises";
import * as os from "os";
import * as path from "path";
import { createHash } from "crypto";
import { ethers } from "ethers";
import * as https from "https";
=======
>>>>>>> d65a3ab7
import * as dotenv from "dotenv";
dotenv.config();

<<<<<<< HEAD
import { uploadToIpfs } from "./upload-ipfs";
import { prisma } from "./db";

const app = express();
app.use(cors());
app.use(express.json({ limit: "50mb" }));

function requireApiKey(req: Request, res: Response, next: Function) {
  const expected = process.env.API_KEY;
  if (!expected) return next();
  const provided = req.header("x-api-key") || req.header("authorization");
  if (provided === expected) return next();
  return res.status(401).json({ error: "Unauthorized" });
}

// Use disk storage to prevent memory exhaustion
const upload = multer({
  storage: multer.diskStorage({
    destination: (_req, _file, cb) => {
      cb(null, os.tmpdir());
    },
    filename: (_req, file, cb) => {
      const uniqueName = `${Date.now()}-${Math.random()
        .toString(36)
        .slice(2)}-${path.basename(file.originalname)}`;
      cb(null, uniqueName);
    },
  }),
  limits: { fileSize: 1024 * 1024 * 1024 },
}); // up to 1GB

function sha256Hex(buf: Buffer) {
  return "0x" + createHash("sha256").update(buf).digest("hex");
}

// Stream-based hash computation to avoid loading entire file in memory
async function sha256HexFromFile(filePath: string): Promise<string> {
  const hash = createHash("sha256");
  await pipeline(createReadStream(filePath), hash);
  return "0x" + hash.digest("hex");
}

function fetchHttpsJson(url: string): Promise<any> {
  return new Promise((resolve, reject) => {
    https
      .get(url, (res) => {
        if (res.statusCode && res.statusCode >= 400) {
          reject(new Error(`HTTP ${res.statusCode} for ${url}`));
          return;
        }
        const chunks: Buffer[] = [];
        res.on("data", (d) => chunks.push(d));
        res.on("end", () => {
          try {
            const body = Buffer.concat(chunks).toString("utf8");
            resolve(JSON.parse(body));
          } catch (e) {
            reject(e);
          }
        });
      })
      .on("error", reject);
  });
}

async function fetchManifest(uri: string): Promise<any> {
  if (uri.startsWith("ipfs://")) {
    const p = uri.replace("ipfs://", "");
    return fetchHttpsJson(`https://ipfs.io/ipfs/${p}`);
  }
  if (uri.startsWith("http://") || uri.startsWith("https://"))
    return fetchHttpsJson(uri);
  throw new Error("Unsupported manifest URI");
}

async function tmpWrite(originalName: string, buf: Buffer) {
  const filename = `${Date.now()}-${Math.random()
    .toString(36)
    .slice(2)}-${path.basename(originalName)}`;
  const tmpPath = path.join(os.tmpdir(), filename);
  await writeFile(tmpPath, buf);
  return tmpPath;
}

app.get("/api/health", (_req: Request, res: Response) => {
  res.json({ ok: true });
});

// Network info (for UI explorer links)
app.get("/api/network", async (_req: Request, res: Response) => {
  try {
    const provider = new ethers.JsonRpcProvider(
      process.env.RPC_URL || "https://sepolia.base.org"
    );
    const net = await provider.getNetwork();
    res.json({ chainId: Number(net.chainId) });
  } catch (e: any) {
    res.status(500).json({ error: e?.message || String(e) });
  }
});

// Helper to resolve default registry address for current network
async function resolveDefaultRegistry(): Promise<{
  registryAddress: string;
  chainId: number;
}> {
  const provider = new ethers.JsonRpcProvider(
    process.env.RPC_URL || "https://sepolia.base.org"
  );
  const net = await provider.getNetwork();
  const chainId = Number(net.chainId);
  const override = process.env.REGISTRY_ADDRESS;
  if (override) return { registryAddress: override, chainId };
  let deployedFile: string | undefined;
  if (chainId === 84532)
    deployedFile = path.join(process.cwd(), "deployed", "baseSepolia.json");
  if (deployedFile) {
    try {
      const data = JSON.parse((await readFile(deployedFile)).toString("utf8"));
      if (data?.address) return { registryAddress: data.address, chainId };
    } catch {}
  }
  throw new Error("Registry address not configured");
}

// Parse platform input from a URL or explicit platform/platformId
function parsePlatformInput(
  input?: string,
  platform?: string,
  platformId?: string
): { platform: string; platformId: string } | null {
  if (platform && platformId)
    return { platform: platform.toLowerCase(), platformId };
  if (!input) return null;
  try {
    const u = new URL(input);
    const host = u.hostname.replace(/^www\./, "");
    // YouTube
    if (host.includes("youtube.com") || host === "youtu.be") {
      const id =
        u.searchParams.get("v") ||
        (host === "youtu.be"
          ? u.pathname.replace(/^\//, "")
          : u.pathname.split("/").filter(Boolean).pop() || "");
      return { platform: "youtube", platformId: id || input };
    }
    // TikTok
    if (host.includes("tiktok.com")) {
      const p = u.pathname.replace(/^\/+/, "").replace(/\/$/, "");
      return { platform: "tiktok", platformId: p || input };
    }
    // X/Twitter
    if (host.includes("x.com") || host.includes("twitter.com")) {
      const parts = u.pathname.split("/").filter(Boolean);
      const statusIdx = parts.findIndex((p) => p === "status");
      if (statusIdx >= 0 && parts[statusIdx + 1])
        return { platform: "x", platformId: parts[statusIdx + 1] };
      return { platform: "x", platformId: parts.join("/") || input };
    }
    // Instagram
    if (host.includes("instagram.com")) {
      return {
        platform: "instagram",
        platformId: u.pathname.replace(/^\/+/, "").replace(/\/$/, ""),
      };
    }
    // Vimeo
    if (host.includes("vimeo.com")) {
      const id = u.pathname.split("/").filter(Boolean).pop() || "";
      return { platform: "vimeo", platformId: id || input };
    }
    // Fallback: generic
    return { platform: host.split(".")[0] || "generic", platformId: input };
  } catch {
    // Not a URL; accept raw as platformId
    return { platform: "generic", platformId: input };
  }
}

// Resolve binding by URL or platform+platformId
app.get("/api/resolve", async (req: Request, res: Response) => {
  try {
    const url = (req.query as any).url as string | undefined;
    const platform = (req.query as any).platform as string | undefined;
    const platformId = (req.query as any).platformId as string | undefined;
    const parsed = parsePlatformInput(url, platform, platformId);
    if (!parsed?.platform || !parsed.platformId) {
      return res
        .status(400)
        .json({ error: "Provide url or platform + platformId" });
    }
    const { registryAddress, chainId } = await resolveDefaultRegistry();
    const provider = new ethers.JsonRpcProvider(
      process.env.RPC_URL || "https://sepolia.base.org"
    );
    const abi = [
      "function resolveByPlatform(string,string) view returns (address creator, bytes32 contentHash, string manifestURI, uint64 timestamp)",
    ];
    const registry = new ethers.Contract(registryAddress, abi, provider);
    const entry = await registry.resolveByPlatform(
      parsed.platform,
      parsed.platformId
    );
    const creator: string = (entry?.creator || ethers.ZeroAddress) as string;
    if (creator === ethers.ZeroAddress)
      return res
        .status(404)
        .json({
          error: "No binding found",
          ...parsed,
          registryAddress,
          chainId,
        });
    const contentHash = entry.contentHash as string;
    const manifestURI = entry.manifestURI as string;
    const timestamp = Number(entry.timestamp || 0);
    return res.json({
      ...parsed,
      creator,
      contentHash,
      manifestURI,
      timestamp,
      registryAddress,
      chainId,
    });
  } catch (e: any) {
    return res.status(500).json({ error: e?.message || String(e) });
  }
});

// Public verify: resolve + include manifest JSON if on IPFS/HTTP
app.get("/api/public-verify", async (req: Request, res: Response) => {
  try {
    const url = (req.query as any).url as string | undefined;
    const platform = (req.query as any).platform as string | undefined;
    const platformId = (req.query as any).platformId as string | undefined;
    const parsed = parsePlatformInput(url, platform, platformId);
    if (!parsed?.platform || !parsed.platformId) {
      return res
        .status(400)
        .json({ error: "Provide url or platform + platformId" });
    }
    const { registryAddress, chainId } = await resolveDefaultRegistry();
    const provider = new ethers.JsonRpcProvider(
      process.env.RPC_URL || "https://sepolia.base.org"
    );
    const abi = [
      "function resolveByPlatform(string,string) view returns (address creator, bytes32 contentHash, string manifestURI, uint64 timestamp)",
    ];
    const registry = new ethers.Contract(registryAddress, abi, provider);
    const entry = await registry.resolveByPlatform(
      parsed.platform,
      parsed.platformId
    );
    const creator: string = (entry?.creator || ethers.ZeroAddress) as string;
    if (creator === ethers.ZeroAddress)
      return res
        .status(404)
        .json({
          error: "No binding found",
          ...parsed,
          registryAddress,
          chainId,
        });
    const contentHash = entry.contentHash as string;
    const manifestURI = entry.manifestURI as string;
    const timestamp = Number(entry.timestamp || 0);
    // Fetch manifest for convenience
    let manifest: any = null;
    try {
      manifest = await fetchManifest(manifestURI);
    } catch {}
    return res.json({
      ...parsed,
      creator,
      contentHash,
      manifestURI,
      timestamp,
      registryAddress,
      chainId,
      manifest,
    });
  } catch (e: any) {
    return res.status(500).json({ error: e?.message || String(e) });
  }
});

// Default registry address for current network
app.get("/api/registry", async (_req: Request, res: Response) => {
  try {
    const override = process.env.REGISTRY_ADDRESS;
    const provider = new ethers.JsonRpcProvider(
      process.env.RPC_URL || "https://sepolia.base.org"
    );
    const net = await provider.getNetwork();
    const chainId = Number(net.chainId);
    if (override) return res.json({ registryAddress: override, chainId });

    // Attempt to map chainId to a deployed file in ./deployed
    let deployedFile: string | undefined;
    if (chainId === 84532)
      deployedFile = path.join(process.cwd(), "deployed", "baseSepolia.json");
    // Add more mappings here if other networks are deployed

    if (deployedFile) {
      try {
        const data = JSON.parse(
          (await readFile(deployedFile)).toString("utf8")
        );
        if (data?.address)
          return res.json({ registryAddress: data.address, chainId });
      } catch (e) {
        // fallthrough
      }
    }
    return res
      .status(404)
      .json({ error: "Registry address not configured", chainId });
  } catch (e: any) {
    res.status(500).json({ error: e?.message || String(e) });
  }
});

// Upload to IPFS
app.post(
  "/api/upload",
  requireApiKey as any,
  upload.single("file"),
  async (req: Request, res: Response) => {
    try {
      if (!req.file)
        return res.status(400).json({
          error: "file is required (multipart/form-data field 'file')",
        });
      // File is already on disk at req.file.path
      try {
        const cid = await uploadToIpfs(req.file.path);
        res.json({ cid, uri: `ipfs://${cid}` });
      } finally {
        // Clean up temp file
        await unlink(req.file.path).catch(() => {});
      }
    } catch (e: any) {
      res.status(500).json({ error: e?.message || String(e) });
    }
  }
);

// Create manifest (optionally upload it)
app.post(
  "/api/manifest",
  requireApiKey as any,
  upload.single("file"),
  async (req: Request, res: Response) => {
    try {
      const { contentUri, upload: doUpload } = req.body as {
        contentUri?: string;
        upload?: string;
      };
      if (!contentUri)
        return res.status(400).json({ error: "contentUri is required" });
      let fileHash: string | undefined = undefined;
      if (req.file) {
        // Hash from disk instead of memory
        fileHash = await sha256HexFromFile(req.file.path);
        // Clean up temp file
        await unlink(req.file.path).catch(() => {});
      } else if ((req.body as any).contentHash) {
        fileHash = (req.body as any).contentHash;
      } else {
        return res
          .status(400)
          .json({ error: "file (multipart) or contentHash is required" });
      }

      const provider = new ethers.JsonRpcProvider(
        process.env.RPC_URL || "https://sepolia.base.org"
      );
      const net = await provider.getNetwork();
      const pk = process.env.PRIVATE_KEY;
      if (!pk)
        return res.status(400).json({ error: "PRIVATE_KEY missing in env" });
      const wallet = new ethers.Wallet(pk);
      const signature = await wallet.signMessage(ethers.getBytes(fileHash!));
      const manifest = {
        version: "1.0",
        algorithm: "sha256",
        content_hash: fileHash,
        content_uri: contentUri,
        creator_did: `did:pkh:eip155:${Number(net.chainId)}:${wallet.address}`,
        created_at: new Date().toISOString(),
        signature,
        attestations: [] as any[],
      };

      if (String(doUpload).toLowerCase() === "true") {
        const tmpPath = await tmpWrite(
          "manifest.json",
          Buffer.from(JSON.stringify(manifest))
        );
        try {
          const cid = await uploadToIpfs(tmpPath);
          return res.json({ manifest, cid, uri: `ipfs://${cid}` });
        } finally {
          await unlink(tmpPath).catch(() => {});
        }
      }
      res.json({ manifest });
    } catch (e: any) {
      res.status(500).json({ error: e?.message || String(e) });
    }
  }
);

// Register on-chain
app.post(
  "/api/register",
  requireApiKey as any,
  upload.single("file"),
  async (req: Request, res: Response) => {
    try {
      const { registryAddress, manifestURI } = req.body as {
        registryAddress?: string;
        manifestURI?: string;
      };
      if (!registryAddress || !manifestURI)
        return res
          .status(400)
          .json({ error: "registryAddress and manifestURI are required" });
      let fileHash: string | undefined;
      if (req.file) {
        fileHash = await sha256HexFromFile(req.file.path);
        // Clean up temp file
        await unlink(req.file.path).catch(() => {});
      } else if ((req.body as any).contentHash) {
        fileHash = (req.body as any).contentHash;
      } else {
        return res
          .status(400)
          .json({ error: "file (multipart) or contentHash is required" });
      }

      const provider = new ethers.JsonRpcProvider(
        process.env.RPC_URL || "https://sepolia.base.org"
      );
      const pk = process.env.PRIVATE_KEY;
      if (!pk)
        return res.status(400).json({ error: "PRIVATE_KEY missing in env" });
      const wallet = new ethers.Wallet(pk, provider);
      const abi = [
        "function register(bytes32 contentHash, string manifestURI) external",
        "function entries(bytes32) view returns (address creator, bytes32 contentHash, string manifestURI, uint64 timestamp)",
      ];
      const registry = new ethers.Contract(registryAddress, abi, wallet);
      const tx = await registry.register(fileHash, manifestURI);
      const receipt = await tx.wait();
      // upsert user by creatorAddress
      let creatorId: string | undefined = undefined;
      try {
        const address = (await wallet.getAddress()).toLowerCase();
        const user = await prisma.user.upsert({
          where: { address },
          create: { address },
          update: {},
        });
        creatorId = user.id;
      } catch (e) {
        console.warn("DB upsert user failed:", e);
      }
      // persist content record in DB
      try {
        await prisma.content.upsert({
          where: { contentHash: fileHash! },
          create: {
            contentHash: fileHash!,
            contentUri: undefined,
            manifestCid: manifestURI.startsWith("ipfs://")
              ? manifestURI.replace("ipfs://", "")
              : undefined,
            manifestUri: manifestURI,
            creatorAddress: (await wallet.getAddress()).toLowerCase(),
            creatorId,
            registryAddress,
            txHash: receipt?.hash || undefined,
          },
          update: {
            manifestCid: manifestURI.startsWith("ipfs://")
              ? manifestURI.replace("ipfs://", "")
              : undefined,
            manifestUri: manifestURI,
            registryAddress,
            txHash: receipt?.hash || undefined,
          },
        });
      } catch (e) {
        console.warn("DB upsert content failed:", e);
      }
      res.json({ txHash: receipt?.hash, contentHash: fileHash, manifestURI });
    } catch (e: any) {
      res.status(500).json({ error: e?.message || String(e) });
    }
  }
);

// Users API (minimal)
app.post("/api/users", async (req: Request, res: Response) => {
  try {
    const { address, email, name } = req.body as {
      address?: string;
      email?: string;
      name?: string;
    };
    const user = await prisma.user.create({
      data: {
        address: address || undefined,
        email: email || undefined,
        name: name || undefined,
      },
    });
    res.json(user);
  } catch (e: any) {
    res.status(500).json({ error: e?.message || String(e) });
  }
});

app.get("/api/contents", async (_req: Request, res: Response) => {
  try {
    const items = await prisma.content.findMany({
      orderBy: { createdAt: "desc" },
      include: { bindings: true },
    });
    res.json(items);
  } catch (e: any) {
    res.status(500).json({ error: e?.message || String(e) });
  }
});

// Content detail by contentHash
app.get("/api/contents/:hash", async (req: Request, res: Response) => {
  try {
    const hash = req.params.hash;
    if (!hash) return res.status(400).json({ error: "hash is required" });
    const item = await prisma.content.findUnique({
      where: { contentHash: hash },
      include: { bindings: true },
    });
    if (!item) return res.status(404).json({ error: "Not found" });
    res.json(item);
  } catch (e: any) {
    res.status(500).json({ error: e?.message || String(e) });
  }
});

// Verifications listing
app.get("/api/verifications", async (req: Request, res: Response) => {
  try {
    const { contentHash, limit } = req.query as {
      contentHash?: string;
      limit?: string;
    };
    const take = Math.max(1, Math.min(100, Number(limit || 50)));
    const items = await prisma.verification.findMany({
      where: contentHash ? { contentHash } : undefined,
      orderBy: { createdAt: "desc" },
      take,
    });
    res.json(items);
  } catch (e: any) {
    res.status(500).json({ error: e?.message || String(e) });
  }
});

// Verification detail
app.get("/api/verifications/:id", async (req: Request, res: Response) => {
  try {
    const id = req.params.id;
    const v = await prisma.verification.findUnique({ where: { id } });
    if (!v) return res.status(404).json({ error: "Not found" });
    res.json(v);
  } catch (e: any) {
    res.status(500).json({ error: e?.message || String(e) });
  }
});

// Verifications by contentHash
app.get(
  "/api/contents/:hash/verifications",
  async (req: Request, res: Response) => {
    try {
      const hash = req.params.hash;
      const items = await prisma.verification.findMany({
        where: { contentHash: hash },
        orderBy: { createdAt: "desc" },
      });
      res.json(items);
    } catch (e: any) {
      res.status(500).json({ error: e?.message || String(e) });
    }
  }
);

// Verify
app.post(
  "/api/verify",
  upload.single("file"),
  async (req: Request, res: Response) => {
    try {
      const { registryAddress, manifestURI, rpcUrl } = req.body as {
        registryAddress?: string;
        manifestURI?: string;
        rpcUrl?: string;
      };
      if (!registryAddress || !manifestURI)
        return res
          .status(400)
          .json({ error: "registryAddress and manifestURI are required" });
      if (!req.file)
        return res.status(400).json({
          error: "file is required (multipart/form-data field 'file')",
        });
      const fileHash = await sha256HexFromFile(req.file.path);
      // Clean up temp file
      await unlink(req.file.path).catch(() => {});
      
      const manifest = await fetchManifest(manifestURI);
      const manifestHashOk = manifest.content_hash === fileHash;
      const recovered = ethers.verifyMessage(
        ethers.getBytes(manifest.content_hash),
        manifest.signature
      );
      const provider = new ethers.JsonRpcProvider(
        rpcUrl || process.env.RPC_URL || "https://sepolia.base.org"
      );
      const abi = [
        "function entries(bytes32) view returns (address creator, bytes32 contentHash, string manifestURI, uint64 timestamp)",
      ];
      const registry = new ethers.Contract(registryAddress, abi, provider);
      const entry = await registry.entries(fileHash);
      const creatorOk =
        (entry?.creator || "").toLowerCase() === recovered.toLowerCase();
      const manifestOk = entry?.manifestURI === manifestURI;
      const status =
        manifestHashOk && creatorOk && manifestOk
          ? "OK"
          : manifestHashOk && creatorOk
          ? "WARN"
          : "FAIL";
      const result = {
        status,
        fileHash,
        recovered,
        onchain: entry,
        checks: { manifestHashOk, creatorOk, manifestOk },
      };
      // persist verification record
      try {
        const content = await prisma.content.findUnique({
          where: { contentHash: fileHash },
        });
        await prisma.verification.create({
          data: {
            contentHash: fileHash,
            manifestUri: manifestURI,
            recoveredAddress: recovered.toLowerCase(),
            creatorOnchain: (entry?.creator || "").toLowerCase(),
            status,
          },
        });
      } catch (e) {
        console.warn("DB insert verification failed:", e);
      }
      res.json(result);
    } catch (e: any) {
      res.status(500).json({ error: e?.message || String(e) });
    }
  }
);

// Proof
app.post(
  "/api/proof",
  upload.single("file"),
  async (req: Request, res: Response) => {
    try {
      const { registryAddress, manifestURI, rpcUrl } = req.body as {
        registryAddress?: string;
        manifestURI?: string;
        rpcUrl?: string;
      };
      if (!registryAddress || !manifestURI)
        return res
          .status(400)
          .json({ error: "registryAddress and manifestURI are required" });
      if (!req.file)
        return res.status(400).json({
          error: "file is required (multipart/form-data field 'file')",
        });
      const originalName = req.file.originalname;
      const fileHash = await sha256HexFromFile(req.file.path);
      // Clean up temp file
      await unlink(req.file.path).catch(() => {});
      
      const manifest = await fetchManifest(manifestURI);
      const recovered = ethers.verifyMessage(
        ethers.getBytes(manifest.content_hash),
        manifest.signature
      );
      const provider = new ethers.JsonRpcProvider(
        rpcUrl || process.env.RPC_URL || "https://sepolia.base.org"
      );
      const net = await provider.getNetwork();
      const abi = [
        "function entries(bytes32) view returns (address creator, bytes32 contentHash, string manifestURI, uint64 timestamp)",
      ];
      const registry = new ethers.Contract(registryAddress, abi, provider);
      const entry = await registry.entries(fileHash);
      const creatorOk =
        (entry?.creator || "").toLowerCase() === recovered.toLowerCase();
      const manifestOk = entry?.manifestURI === manifestURI;
      const topic0 = ethers.id(
        "ContentRegistered(bytes32,address,string,uint64)"
      );
      let txHash: string | undefined;
      try {
        const logs = await provider.getLogs({
          address: registryAddress,
          fromBlock: 0,
          toBlock: "latest",
          topics: [topic0, fileHash],
        });
        if (logs.length) txHash = logs[logs.length - 1].transactionHash;
      } catch {}
      const proof = {
        version: "1.0",
        generated_at: new Date().toISOString(),
        network: { chainId: Number(net.chainId) },
        registry: registryAddress,
        content: { file: originalName, hash: fileHash },
        manifest: {
          uri: manifestURI,
          creator_did: manifest.creator_did,
          signature: manifest.signature,
        },
        onchain: {
          creator: entry.creator,
          manifestURI: entry.manifestURI,
          timestamp: Number(entry.timestamp || 0),
        },
        signature: { recovered, valid: creatorOk },
        tx: txHash ? { txHash } : undefined,
        verification: {
          fileHashMatchesManifest: manifest.content_hash === fileHash,
          creatorMatchesOnchain: creatorOk,
          manifestURIMatchesOnchain: manifestOk,
          status:
            manifest.content_hash === fileHash && creatorOk && manifestOk
              ? "OK"
              : manifest.content_hash === fileHash && creatorOk
              ? "WARN"
              : "FAIL",
        },
      };
      // persist verification as well
      try {
        const content = await prisma.content.findUnique({
          where: { contentHash: fileHash },
        });
        await prisma.verification.create({
          data: {
            contentHash: fileHash,
            manifestUri: manifestURI,
            recoveredAddress: recovered.toLowerCase(),
            creatorOnchain: (entry?.creator || "").toLowerCase(),
            status: proof.verification.status,
          },
        });
      } catch (e) {
        console.warn("DB insert verification (proof) failed:", e);
      }
      res.json(proof);
    } catch (e: any) {
      res.status(500).json({ error: e?.message || String(e) });
    }
  }
);

// Bind platform and upsert DB binding
app.post(
  "/api/bind",
  requireApiKey as any,
  async (req: Request, res: Response) => {
    try {
      const { registryAddress, platform, platformId, contentHash } =
        req.body as {
          registryAddress?: string;
          platform?: string;
          platformId?: string;
          contentHash?: string;
        };
      if (!registryAddress || !platform || !platformId || !contentHash) {
        return res.status(400).json({
          error:
            "registryAddress, platform, platformId, contentHash are required",
        });
      }
      const provider = new ethers.JsonRpcProvider(
        process.env.RPC_URL || "https://sepolia.base.org"
      );
      const pk = process.env.PRIVATE_KEY;
      if (!pk)
        return res.status(400).json({ error: "PRIVATE_KEY missing in env" });
      const wallet = new ethers.Wallet(pk, provider);
      const abi = [
        "function bindPlatform(bytes32,string,string) external",
        "function entries(bytes32) view returns (address creator, bytes32 contentHash, string manifestURI, uint64 timestamp)",
      ];
      const registry = new ethers.Contract(registryAddress, abi, wallet);
      // Ensure caller is creator
      const entry = await registry.entries(contentHash);
      if (
        (entry?.creator || "").toLowerCase() !==
        (await wallet.getAddress()).toLowerCase()
      ) {
        return res
          .status(403)
          .json({ error: "Only creator can bind platform" });
      }
      const tx = await registry.bindPlatform(contentHash, platform, platformId);
      const receipt = await tx.wait();
      // upsert binding in DB
      try {
        const content = await prisma.content.findUnique({
          where: { contentHash },
        });
        await prisma.platformBinding.upsert({
          where: { platform_platformId: { platform, platformId } },
          create: { platform, platformId, contentId: content?.id },
          update: { contentId: content?.id },
        });
      } catch (e) {
        console.warn("DB upsert platform binding failed:", e);
      }
      res.json({ txHash: receipt?.hash });
    } catch (e: any) {
      res.status(500).json({ error: e?.message || String(e) });
    }
  }
);

// Bind multiple platforms in one request (sequential txs)
app.post(
  "/api/bind-many",
  requireApiKey as any,
  async (req: Request, res: Response) => {
    try {
      const { registryAddress, contentHash } = req.body as any;
      let { bindings } = req.body as { bindings?: any };
      if (typeof bindings === "string") {
        try {
          bindings = JSON.parse(bindings);
        } catch {
          return res
            .status(400)
            .json({ error: "bindings must be a JSON array or object" });
        }
      }
      if (!registryAddress || !contentHash || !Array.isArray(bindings)) {
        return res.status(400).json({
          error: "registryAddress, contentHash, and bindings[] are required",
        });
      }
      const provider = new ethers.JsonRpcProvider(
        process.env.RPC_URL || "https://sepolia.base.org"
      );
      const pk = process.env.PRIVATE_KEY;
      if (!pk)
        return res.status(400).json({ error: "PRIVATE_KEY missing in env" });
      const wallet = new ethers.Wallet(pk, provider);
      const abi = [
        "function bindPlatform(bytes32,string,string) external",
        "function entries(bytes32) view returns (address creator, bytes32 contentHash, string manifestURI, uint64 timestamp)",
      ];
      const registry = new ethers.Contract(registryAddress, abi, wallet);
      // Ensure caller is creator
      const entry = await registry.entries(contentHash);
      if (
        (entry?.creator || "").toLowerCase() !==
        (await wallet.getAddress()).toLowerCase()
      ) {
        return res
          .status(403)
          .json({ error: "Only creator can bind platform" });
      }
      const results: Array<{
        platform: string;
        platformId: string;
        txHash?: string;
        error?: string;
      }> = [];
      for (const b of bindings) {
        const platform = (b?.platform || "").toString();
        const platformId = (b?.platformId || "").toString();
        if (!platform || !platformId) {
          results.push({ platform, platformId, error: "invalid binding" });
          continue;
        }
        try {
          const tx = await registry.bindPlatform(
            contentHash,
            platform,
            platformId
          );
          const rec = await tx.wait();
          results.push({ platform, platformId, txHash: rec?.hash });
          // upsert DB binding
          try {
            const content = await prisma.content.findUnique({
              where: { contentHash },
            });
            await prisma.platformBinding.upsert({
              where: { platform_platformId: { platform, platformId } },
              create: { platform, platformId, contentId: content?.id },
              update: { contentId: content?.id },
            });
          } catch (e) {
            console.warn("DB upsert platform binding (bind-many) failed:", e);
          }
        } catch (e: any) {
          results.push({
            platform,
            platformId,
            error: e?.message || String(e),
          });
        }
      }
      res.json({ results });
    } catch (e: any) {
      res.status(500).json({ error: e?.message || String(e) });
    }
  }
);

// One-shot: upload content -> create+upload manifest -> register on-chain
app.post(
  "/api/one-shot",
  requireApiKey as any,
  upload.single("file"),
  async (req: Request, res: Response) => {
    try {
      const { registryAddress, platform, platformId, uploadContent } =
        req.body as {
          registryAddress?: string;
          platform?: string;
          platformId?: string;
          uploadContent?: string;
        };
      // Optional array bindings support via JSON field 'bindings'
      let bindings: Array<{ platform: string; platformId: string }> = [];
      const raw = (req.body as any).bindings;
      if (raw) {
        try {
          const parsed = typeof raw === "string" ? JSON.parse(raw) : raw;
          if (Array.isArray(parsed)) {
            bindings = parsed
              .filter((b) => b && b.platform && b.platformId)
              .map((b) => ({
                platform: String(b.platform),
                platformId: String(b.platformId),
              }));
          }
        } catch (e) {
          // ignore bad JSON here; fallback to single platform below
        }
      }
      if (!registryAddress)
        return res.status(400).json({ error: "registryAddress is required" });
      if (!req.file)
        return res
          .status(400)
          .json({ error: "file is required (multipart field 'file')" });

      // 1) Optionally upload content to IPFS (default: do NOT upload)
      const shouldUploadContent =
        String(uploadContent).toLowerCase() === "true";
      let contentCid: string | undefined;
      let contentUri: string | undefined;
      if (shouldUploadContent) {
        try {
          // File already on disk at req.file.path
          contentCid = await uploadToIpfs(req.file.path);
          contentUri = `ipfs://${contentCid}`;
        } catch (e) {
          // Clean up temp file before re-throwing
          await unlink(req.file.path).catch(() => {});
          throw e;
        }
      }

      // 2) Compute hash and create manifest
      const fileHash = await sha256HexFromFile(req.file.path);
      // Clean up the uploaded file now that we have the hash
      await unlink(req.file.path).catch(() => {});
      
      const provider = new ethers.JsonRpcProvider(
        process.env.RPC_URL || "https://sepolia.base.org"
      );
      const net = await provider.getNetwork();
      const pk = process.env.PRIVATE_KEY;
      if (!pk)
        return res.status(400).json({ error: "PRIVATE_KEY missing in env" });
      const wallet = new ethers.Wallet(pk);
      const signature = await wallet.signMessage(ethers.getBytes(fileHash));
      const manifest: any = {
        version: "1.0",
        algorithm: "sha256",
        content_hash: fileHash,
        creator_did: `did:pkh:eip155:${Number(net.chainId)}:${wallet.address}`,
        created_at: new Date().toISOString(),
        signature,
        attestations: [] as any[],
      };
      if (contentUri) manifest.content_uri = contentUri;

      // 3) Upload manifest to IPFS
      const tmpManifest = await tmpWrite(
        "manifest.json",
        Buffer.from(JSON.stringify(manifest))
      );
      let manifestCid: string | undefined;
      try {
        manifestCid = await uploadToIpfs(tmpManifest);
      } finally {
        await unlink(tmpManifest).catch(() => {});
      }
      const manifestURI = `ipfs://${manifestCid}`;

      // 4) Register on-chain
      const walletWithProvider = new ethers.Wallet(pk, provider);
      const abi = [
        "function register(bytes32 contentHash, string manifestURI) external",
      ];
      const registry = new ethers.Contract(
        registryAddress,
        abi,
        walletWithProvider
      );
      const tx = await registry.register(fileHash, manifestURI);
      const receipt = await tx.wait();

      // Optional: bind platforms (supports single legacy fields, or array)
      const bindAbi = ["function bindPlatform(bytes32,string,string) external"];
      const reg2 = new ethers.Contract(
        registryAddress,
        bindAbi,
        walletWithProvider
      );
      const bindTxHashes: string[] = [];
      const bindingsToProcess =
        bindings.length > 0
          ? bindings
          : platform && platformId
          ? [{ platform, platformId }]
          : [];
      for (const b of bindingsToProcess) {
        try {
          const btx = await reg2.bindPlatform(
            fileHash,
            b.platform,
            b.platformId
          );
          const brec = await btx.wait();
          if (brec?.hash) bindTxHashes.push(brec.hash);
          // upsert DB binding
          try {
            const content = await prisma.content.findUnique({
              where: { contentHash: fileHash },
            });
            await prisma.platformBinding.upsert({
              where: {
                platform_platformId: {
                  platform: b.platform,
                  platformId: b.platformId,
                },
              },
              create: {
                platform: b.platform,
                platformId: b.platformId,
                contentId: content?.id,
              },
              update: { contentId: content?.id },
            });
          } catch (e) {
            console.warn("DB upsert platform binding (one-shot) failed:", e);
          }
        } catch (e) {
          console.warn("Bind platform in one-shot failed:", e);
        }
      }

      // 5) Persist DB (best-effort)
      try {
        // upsert user
        const address = (await walletWithProvider.getAddress()).toLowerCase();
        const user = await prisma.user.upsert({
          where: { address },
          create: { address },
          update: {},
        });
        // upsert content
        await prisma.content.upsert({
          where: { contentHash: fileHash },
          create: {
            contentHash: fileHash,
            contentUri,
            manifestCid,
            manifestUri: manifestURI,
            creatorAddress: address,
            creatorId: user.id,
            registryAddress,
            txHash: receipt?.hash || undefined,
          },
          update: {
            contentUri,
            manifestCid,
            manifestUri: manifestURI,
            registryAddress,
            txHash: receipt?.hash || undefined,
          },
        });
      } catch (e) {
        console.warn("DB upsert content (one-shot) failed:", e);
      }

      res.json({
        contentCid,
        contentUri,
        contentHash: fileHash,
        manifestCid,
        manifestURI,
        txHash: receipt?.hash,
        bindTxHash: bindTxHashes[0],
        bindTxHashes,
        chainId: Number(net.chainId),
      });
    } catch (e: any) {
      res.status(500).json({ error: e?.message || String(e) });
    }
  }
);
=======
import { createApp } from "./app";
>>>>>>> d65a3ab7

const PORT = Number(process.env.PORT || 3001);
const app = createApp();

app.listen(PORT, () => {
  console.log(`API listening on http://localhost:${PORT}`);
});<|MERGE_RESOLUTION|>--- conflicted
+++ resolved
@@ -1,4 +1,3 @@
-<<<<<<< HEAD
 import express, { Request, Response } from "express";
 import cors from "cors";
 import multer from "multer";
@@ -10,12 +9,9 @@
 import { createHash } from "crypto";
 import { ethers } from "ethers";
 import * as https from "https";
-=======
->>>>>>> d65a3ab7
 import * as dotenv from "dotenv";
 dotenv.config();
 
-<<<<<<< HEAD
 import { uploadToIpfs } from "./upload-ipfs";
 import { prisma } from "./db";
 
@@ -1165,9 +1161,6 @@
     }
   }
 );
-=======
-import { createApp } from "./app";
->>>>>>> d65a3ab7
 
 const PORT = Number(process.env.PORT || 3001);
 const app = createApp();
